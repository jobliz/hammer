/* Internals for Hammer.
 * Copyright (C) 2012  Meredith L. Patterson, Dan "TQ" Hirsch
 *
 * This program is free software; you can redistribute it and/or
 * modify it under the terms of the GNU General Public License
 * as published by the Free Software Foundation, version 2.
 *
 * This program is distributed in the hope that it will be useful,
 * but WITHOUT ANY WARRANTY; without even the implied warranty of
 * MERCHANTABILITY or FITNESS FOR A PARTICULAR PURPOSE.  See the
 * GNU General Public License for more details.
 *
 * You should have received a copy of the GNU General Public License
 * along with this program; if not, write to the Free Software
 * Foundation, Inc., 51 Franklin Street, Fifth Floor, Boston, MA  02110-1301, USA.
 */

#ifndef HAMMER_INTERNAL__H
#define HAMMER_INTERNAL__H
#include <glib.h>
#include <err.h>
#include "hammer.h"

#ifdef NDEBUG
#define assert_message(check, message) do { } while(0)
#else
#define assert_message(check, message) do {				\
    if (!(check))							\
      errx(1, "Assertation failed (programmer error): %s", message);	\
  } while(0)
#endif
#define false 0
#define true 1

<<<<<<< HEAD
=======
typedef struct input_stream {
  // This should be considered to be a really big value type.
  const uint8_t *input;
  size_t index;
  size_t length;
  char bit_offset;
  char endianness;
  char overrun;
} input_stream_t;

/* The state of the parser.
 *
 * Members:
 *   cache - a hash table describing the state of the parse, including partial parse_results. It's a hash table from parser_cache_key_t to parser_cache_value_t. 
 *   input_stream - the input stream at this state.
 *   arena - the arena that has been allocated for the parse this state is in.
 *   lr_stack - a stack of LRs, used in Warth's recursion
 *   recursion_heads - table of recursion heads. Keys are parse_cache_key_t's with only an input_state_t (parser can be NULL), values are head_t.
 *
 */
  
typedef struct parse_state {
  GHashTable *cache; 
  input_stream_t input_stream;
  arena_t arena;
  GQueue *lr_stack;
  GHashTable *recursion_heads;
} parse_state_t;

/* The (location, parser) tuple used to key the cache.
 */
>>>>>>> 9803b14c

typedef struct parser_cache_key {
  input_stream_t input_pos;
  const parser_t *parser;
} parser_cache_key_t;

/* A value in the cache is either of value Left or Right (this is a 
 * holdover from Scala, which used Either here). Left corresponds to
 * LR_t, which is for left recursion; Right corresponds to 
 * parse_result_t.
 */

typedef enum parser_cache_value_type {
  PC_LEFT,
  PC_RIGHT
} parser_cache_value_type_t;


/* A recursion head.
 *
 * Members:
 *   head_parser - the parse rule that started this recursion
 *   involved_set - A list of rules (parser_t's) involved in the recursion
 *   eval_set - 
 */
typedef struct head {
  const parser_t *head_parser;
  GSList *involved_set;
  GSList *eval_set;
} head_t;


/* A left recursion.
 *
 * Members:
 *   seed -
 *   rule -
 *   head -
 */
typedef struct LR {
  parse_result_t *seed;
  const parser_t *rule;
  head_t *head;
} LR_t;

/* Tagged union for values in the cache: either LR's (Left) or 
 * parse_result_t's (Right).
 */
typedef struct parser_cache_value {
  parser_cache_value_type_t value_type;
  union {
    LR_t *left;
    parse_result_t *right;
  };
} parser_cache_value_t;

typedef unsigned int *charset;

static inline charset new_charset() {
  charset cs = g_new0(unsigned int, 256 / sizeof(unsigned int));
  return cs;
}

static inline int charset_isset(charset cs, uint8_t pos) {
  return !!(cs[pos / sizeof(*cs)] & (1 << (pos % sizeof(*cs))));
}

static inline void charset_set(charset cs, uint8_t pos, int val) {
  cs[pos / sizeof(*cs)] =
    val
    ? cs[pos / sizeof(*cs)] |  (1 << (pos % sizeof(*cs)))
    : cs[pos / sizeof(*cs)] & ~(1 << (pos % sizeof(*cs)));
}

// TODO(thequux): Set symbol visibility for these functions so that they aren't exported.

long long read_bits(input_stream_t* state, int count, char signed_p);
parse_result_t* do_parse(const parser_t* parser, parse_state_t *state);
void put_cached(parse_state_t *ps, const parser_t *p, parse_result_t *cached);
guint djbhash(const uint8_t *buf, size_t len);
char* write_result_unamb(const parsed_token_t* tok);
void pprint(const parsed_token_t* tok, int indent, int delta);

counted_array_t *carray_new_sized(arena_t arena, size_t size);
counted_array_t *carray_new(arena_t arena);
void carray_append(counted_array_t *array, void* item);

#if 0
#include <malloc.h>
#define arena_malloc(a, s) malloc(s)
#endif

#endif // #ifndef HAMMER_INTERNAL__H<|MERGE_RESOLUTION|>--- conflicted
+++ resolved
@@ -32,8 +32,6 @@
 #define false 0
 #define true 1
 
-<<<<<<< HEAD
-=======
 typedef struct input_stream {
   // This should be considered to be a really big value type.
   const uint8_t *input;
@@ -55,17 +53,16 @@
  *
  */
   
-typedef struct parse_state {
+struct parse_state {
   GHashTable *cache; 
   input_stream_t input_stream;
   arena_t arena;
   GQueue *lr_stack;
   GHashTable *recursion_heads;
-} parse_state_t;
+};
 
 /* The (location, parser) tuple used to key the cache.
  */
->>>>>>> 9803b14c
 
 typedef struct parser_cache_key {
   input_stream_t input_pos;

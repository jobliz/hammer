--- conflicted
+++ resolved
@@ -139,11 +139,7 @@
 const parser_t* left_factor_action(const parser_t* p);
 
 /* Parse a single character *NOT* in charset */
-<<<<<<< HEAD
-const parser_t* notin(const uint8_t *options, int count);
-=======
-const parser_t* notin(const uint8_t *charset, int length);
->>>>>>> 99804b2a
+const parser_t* not_in(const uint8_t *charset, int length);
 
 /* A no-argument parser that succeeds if there is no more input to parse. */
 const parser_t* end_p();

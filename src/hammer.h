--- conflicted
+++ resolved
@@ -34,16 +34,11 @@
 typedef enum HParserBackend_ {
   PB_MIN = 0,
   PB_PACKRAT = PB_MIN, // PB_MIN is always the default.
-<<<<<<< HEAD
-  PB_LL,
-  PB_MAX
-=======
   PB_REGULAR,	// 
+  PB_LLk,	//
   PB_LALR,	// Not Implemented
-  PB_LLk,	// Not Implemented
   PB_GLR,	// Not Implemented
-  PB_MAX = PB_REGULAR
->>>>>>> 13088c9d
+  PB_MAX = PB_LLk
 } HParserBackend;
 
 typedef enum HTokenType_ {
@@ -122,19 +117,9 @@
  */
 typedef bool (*HPredicate)(HParseResult *p);
 
-<<<<<<< HEAD
+typedef struct HCFChoice_ HCFChoice;
+typedef struct HRVMProg_ HRVMProg;
 typedef struct HParserVtable_ HParserVtable;
-
-typedef struct HCFChoice_ HCFChoice;
-=======
-typedef struct HRVMProg_ HRVMProg;
-typedef struct HParserVtable_ {
-  HParseResult* (*parse)(void *env, HParseState *state);
-  bool (*isValidRegular)(void *env);
-  bool (*isValidCF)(void *env);
-  bool (*compile_to_rvm)(HRVMProg *prog, void* env); // FIXME: forgot what the bool return value was supposed to mean.
-} HParserVtable;
->>>>>>> 13088c9d
 
 typedef struct HParser_ {
   const HParserVtable *vtable;

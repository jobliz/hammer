/* Parser combinators for binary formats.
 * Copyright (C) 2012  Meredith L. Patterson, Dan "TQ" Hirsch
 *
 * This program is free software; you can redistribute it and/or
 * modify it under the terms of the GNU General Public License
 * as published by the Free Software Foundation, version 2.
 *
 * This program is distributed in the hope that it will be useful,
 * but WITHOUT ANY WARRANTY; without even the implied warranty of
 * MERCHANTABILITY or FITNESS FOR A PARTICULAR PURPOSE.  See the
 * GNU General Public License for more details.
 *
 * You should have received a copy of the GNU General Public License
 * along with this program; if not, write to the Free Software
 * Foundation, Inc., 51 Franklin Street, Fifth Floor, Boston, MA  02110-1301, USA.
 */

#ifndef HAMMER_HAMMER__H
#define HAMMER_HAMMER__H
#include <stdarg.h>
#include <stdint.h>
#include <stdio.h>
#include "allocator.h"

#define BYTE_BIG_ENDIAN 0x1
#define BIT_BIG_ENDIAN 0x2
#define BIT_LITTLE_ENDIAN 0x0
#define BYTE_LITTLE_ENDIAN 0x0

typedef int bool;

typedef struct HParseState_ HParseState;

typedef enum HParserBackend_ {
  PB_MIN = 0,
  PB_PACKRAT = PB_MIN, // PB_MIN is always the default.
  PB_REGULAR,	// 
  PB_LLk,	//
  PB_LALR,	// Not Implemented
  PB_GLR,	// Not Implemented
  PB_MAX = PB_LLk
} HParserBackend;

typedef enum HTokenType_ {
<<<<<<< HEAD
  TT_NONE,
  TT_BYTES,
  TT_SINT,
  TT_UINT,
  TT_SEQUENCE,
  TT_RESERVED_1, // reserved for backend-specific internal use
  TT_USER = 64,
  TT_ERR,
  TT_MAX
=======
  // Before you change the explicit values of these, think of the poor bindings ;_;
  TT_NONE = 1,
  TT_BYTES = 2,
  TT_SINT = 4,
  TT_UINT = 8,
  TT_SEQUENCE = 16,
  TT_ERR = 32,
  TT_USER = 64
>>>>>>> 8976238b
} HTokenType;

typedef struct HCountedArray_ {
  size_t capacity;
  size_t used;
  HArena * arena;
  struct HParsedToken_ **elements;
} HCountedArray;

typedef struct HBytes_ {
  const uint8_t *token;
  size_t len;
} HBytes;

typedef struct HParsedToken_ {
  HTokenType token_type;
  union {
    HBytes bytes;
    int64_t sint;
    uint64_t uint;
    double dbl;
    float flt;
    HCountedArray *seq; // a sequence of HParsedToken's
    void *user;
  };
  size_t index;
  char bit_offset;
} HParsedToken;

/**
 * The result of a successful parse. Note that this may reference the
 * input string.
 *
 * If a parse fails, the parse result will be NULL.
 * If a parse is successful but there's nothing there (i.e., if end_p 
 * succeeds) then there's a parse result but its ast is NULL.
 */
typedef struct HParseResult_ {
  const HParsedToken *ast;
  long long bit_length;
  HArena * arena;
} HParseResult;

/**
 * TODO: document me.
 * Relevant functions: h_bit_writer_new, h_bit_writer_put, h_bit_writer_get_buffer, h_bit_writer_free
 */
typedef struct HBitWriter_ HBitWriter;

/**
 * Type of an action to apply to an AST, used in the action() parser. 
 * It can be any (user-defined) function that takes a HParseResult*
 * and returns a HParsedToken*. (This is so that the user doesn't 
 * have to worry about memory allocation; action() does that for you.)
 * Note that the tagged union in HParsedToken* supports user-defined 
 * types, so you can create your own token types (corresponding to, 
 * say, structs) and stuff values for them into the void* in the 
 * tagged union in HParsedToken. 
 */
typedef const HParsedToken* (*HAction)(const HParseResult *p);

/**
 * Type of a boolean attribute-checking function, used in the 
 * attr_bool() parser. It can be any (user-defined) function that takes
 * a HParseResult* and returns true or false. 
 */
typedef bool (*HPredicate)(HParseResult *p);

typedef struct HCFChoice_ HCFChoice;
typedef struct HRVMProg_ HRVMProg;
typedef struct HParserVtable_ HParserVtable;

typedef struct HParser_ {
  const HParserVtable *vtable;
  HParserBackend backend;
  void* backend_data;
  void *env;
  HCFChoice *desugared; /* if the parser can be desugared, its desugared form */
} HParser;

// {{{ Stuff for benchmarking
typedef struct HParserTestcase_ {
  unsigned char* input;
  size_t length;
  char* output_unambiguous;
} HParserTestcase;

typedef struct HCaseResult_ {
  bool success;
  union {
    const char* actual_results; // on failure, filled in with the results of h_write_result_unamb
    size_t parse_time; // on success, filled in with time for a single parse, in nsec
  };
} HCaseResult;

typedef struct HBackendResults_ {
  HParserBackend backend;
  bool compile_success;
  size_t n_testcases;
  size_t failed_testcases; // actually a count...
  HCaseResult *cases;
} HBackendResults;

typedef struct HBenchmarkResults_ {
  size_t len;
  HBackendResults *results;
} HBenchmarkResults;
// }}}

// {{{ Preprocessor definitions
#define HAMMER_FN_DECL_NOARG(rtype_t, name)		\
  rtype_t name(void);					\
  rtype_t name##__m(HAllocator* mm__)

#define HAMMER_FN_DECL(rtype_t, name, ...)		\
  rtype_t name(__VA_ARGS__);				\
  rtype_t name##__m(HAllocator* mm__, __VA_ARGS__)

#define HAMMER_FN_DECL_ATTR(attr, rtype_t, name, ...)			\
  rtype_t name(__VA_ARGS__) attr;					\
  rtype_t name##__m(HAllocator* mm__, __VA_ARGS__) attr

#define HAMMER_FN_DECL_VARARGS(rtype_t, name, ...)			\
  rtype_t name(__VA_ARGS__, ...);					\
  rtype_t name##__m(HAllocator* mm__, __VA_ARGS__, ...);		\
  rtype_t name##__mv(HAllocator* mm__, __VA_ARGS__, va_list ap);	\
  rtype_t name##__v(__VA_ARGS__, va_list ap);   \
  rtype_t name##__a(void *args[]);  \
  rtype_t name##__ma(HAllocator *mm__, void *args[])

// Note: this drops the attributes on the floor for the __v versions
#define HAMMER_FN_DECL_VARARGS_ATTR(attr, rtype_t, name, ...)		\
  rtype_t name(__VA_ARGS__, ...) attr;					\
  rtype_t name##__m(HAllocator* mm__, __VA_ARGS__, ...) attr;		\
  rtype_t name##__mv(HAllocator* mm__, __VA_ARGS__, va_list ap);	\
  rtype_t name##__v(__VA_ARGS__, va_list ap); \
  rtype_t name##__a(void *args[]);  \
  rtype_t name##__ma(HAllocator *mm__, void *args[])

// }}}


/**
 * Top-level function to call a parser that has been built over some
 * piece of input (of known size).
 */
HAMMER_FN_DECL(HParseResult*, h_parse, const HParser* parser, const uint8_t* input, size_t length);

/**
 * Given a string, returns a parser that parses that string value. 
 * 
 * Result token type: TT_BYTES
 */
HAMMER_FN_DECL(HParser*, h_token, const uint8_t *str, const size_t len);

/**
 * Given a single character, returns a parser that parses that 
 * character. 
 * 
 * Result token type: TT_UINT
 */
HAMMER_FN_DECL(HParser*, h_ch, const uint8_t c);

/**
 * Given two single-character bounds, lower and upper, returns a parser
 * that parses a single character within the range [lower, upper] 
 * (inclusive). 
 * 
 * Result token type: TT_UINT
 */
HAMMER_FN_DECL(HParser*, h_ch_range, const uint8_t lower, const uint8_t upper);

/**
 * Given an integer parser, p, and two integer bounds, lower and upper,
 * returns a parser that parses an integral value within the range 
 * [lower, upper] (inclusive).
 */
HAMMER_FN_DECL(HParser*, h_int_range, const HParser *p, const int64_t lower, const int64_t upper);

/**
 * Returns a parser that parses the specified number of bits. sign == 
 * true if signed, false if unsigned. 
 *
 * Result token type: TT_SINT if sign == true, TT_UINT if sign == false
 */
HAMMER_FN_DECL(HParser*, h_bits, size_t len, bool sign);

/**
 * Returns a parser that parses a signed 8-byte integer value. 
 *
 * Result token type: TT_SINT
 */
HAMMER_FN_DECL_NOARG(HParser*, h_int64);

/**
 * Returns a parser that parses a signed 4-byte integer value. 
 *
 * Result token type: TT_SINT
 */
HAMMER_FN_DECL_NOARG(HParser*, h_int32);

/**
 * Returns a parser that parses a signed 2-byte integer value. 
 *
 * Result token type: TT_SINT
 */
HAMMER_FN_DECL_NOARG(HParser*, h_int16);

/**
 * Returns a parser that parses a signed 1-byte integer value. 
 *
 * Result token type: TT_SINT
 */
HAMMER_FN_DECL_NOARG(HParser*, h_int8);

/**
 * Returns a parser that parses an unsigned 8-byte integer value. 
 *
 * Result token type: TT_UINT
 */
HAMMER_FN_DECL_NOARG(HParser*, h_uint64);

/**
 * Returns a parser that parses an unsigned 4-byte integer value. 
 *
 * Result token type: TT_UINT
 */
HAMMER_FN_DECL_NOARG(HParser*, h_uint32);

/**
 * Returns a parser that parses an unsigned 2-byte integer value. 
 *
 * Result token type: TT_UINT
 */
HAMMER_FN_DECL_NOARG(HParser*, h_uint16);

/**
 * Returns a parser that parses an unsigned 1-byte integer value. 
 *
 * Result token type: TT_UINT
 */
HAMMER_FN_DECL_NOARG(HParser*, h_uint8);

/**
 * Given another parser, p, returns a parser that skips any whitespace 
 * and then applies p. 
 *
 * Result token type: p's result type
 */
HAMMER_FN_DECL(HParser*, h_whitespace, const HParser* p);

/**
 * Given two parsers, p and q, returns a parser that parses them in
 * sequence but only returns p's result.
 *
 * Result token type: p's result type
 */
HAMMER_FN_DECL(HParser*, h_left, const HParser* p, const HParser* q);

/**
 * Given two parsers, p and q, returns a parser that parses them in
 * sequence but only returns q's result.
 *
 * Result token type: q's result type
 */
HAMMER_FN_DECL(HParser*, h_right, const HParser* p, const HParser* q);

/**
 * Given three parsers, p, x, and q, returns a parser that parses them in
 * sequence but only returns x's result.
 *
 * Result token type: x's result type
 */
HAMMER_FN_DECL(HParser*, h_middle, const HParser* p, const HParser* x, const HParser* q);

/**
 * Given another parser, p, and a function f, returns a parser that 
 * applies p, then applies f to everything in the AST of p's result. 
 *
 * Result token type: any
 */
HAMMER_FN_DECL(HParser*, h_action, const HParser* p, const HAction a);

/**
 * Parse a single character in the given charset. 
 *
 * Result token type: TT_UINT
 */
HAMMER_FN_DECL(HParser*, h_in, const uint8_t *charset, size_t length);

/**
 * Parse a single character *NOT* in the given charset. 
 *
 * Result token type: TT_UINT
 */
HAMMER_FN_DECL(HParser*, h_not_in, const uint8_t *charset, size_t length);

/**
 * A no-argument parser that succeeds if there is no more input to 
 * parse. 
 *
 * Result token type: None. The HParseResult exists but its AST is NULL.
 */
HAMMER_FN_DECL_NOARG(HParser*, h_end_p);

/**
 * This parser always fails. 
 *
 * Result token type: NULL. Always.
 */
HAMMER_FN_DECL_NOARG(HParser*, h_nothing_p);

/**
 * Given a null-terminated list of parsers, apply each parser in order.
 * The parse succeeds only if all parsers succeed. 
 *
 * Result token type: TT_SEQUENCE
 */
HAMMER_FN_DECL_VARARGS_ATTR(__attribute__((sentinel)), HParser*, h_sequence, const HParser* p);

/**
 * Given an array of parsers, p_array, apply each parser in order. The 
 * first parser to succeed is the result; if no parsers succeed, the 
 * parse fails. 
 *
 * Result token type: The type of the first successful parser's result.
 */
HAMMER_FN_DECL_VARARGS_ATTR(__attribute__((sentinel)), HParser*, h_choice, const HParser* p);

/**
 * Given two parsers, p1 and p2, this parser succeeds in the following 
 * cases: 
 * - if p1 succeeds and p2 fails
 * - if both succeed but p1's result is as long as or longer than p2's
 *
 * Result token type: p1's result type.
 */
HAMMER_FN_DECL(HParser*, h_butnot, const HParser* p1, const HParser* p2);

/**
 * Given two parsers, p1 and p2, this parser succeeds in the following 
 * cases:
 * - if p1 succeeds and p2 fails
 * - if both succeed but p2's result is shorter than p1's
 *
 * Result token type: p1's result type.
 */
HAMMER_FN_DECL(HParser*, h_difference, const HParser* p1, const HParser* p2);

/**
 * Given two parsers, p1 and p2, this parser succeeds if *either* p1 or
 * p2 succeed, but not if they both do.
 *
 * Result token type: The type of the result of whichever parser succeeded.
 */
HAMMER_FN_DECL(HParser*, h_xor, const HParser* p1, const HParser* p2);

/**
 * Given a parser, p, this parser succeeds for zero or more repetitions
 * of p. 
 *
 * Result token type: TT_SEQUENCE
 */
HAMMER_FN_DECL(HParser*, h_many, const HParser* p);

/**
 * Given a parser, p, this parser succeeds for one or more repetitions 
 * of p. 
 *
 * Result token type: TT_SEQUENCE
 */
HAMMER_FN_DECL(HParser*, h_many1, const HParser* p);

/**
 * Given a parser, p, this parser succeeds for exactly N repetitions 
 * of p. 
 *
 * Result token type: TT_SEQUENCE
 */
HAMMER_FN_DECL(HParser*, h_repeat_n, const HParser* p, const size_t n);

/**
 * Given a parser, p, this parser succeeds with the value p parsed or 
 * with an empty result. 
 *
 * Result token type: If p succeeded, the type of its result; if not, TT_NONE.
 */
HAMMER_FN_DECL(HParser*, h_optional, const HParser* p);

/**
 * Given a parser, p, this parser succeeds if p succeeds, but doesn't 
 * include p's result in the result. 
 *
 * Result token type: None. The HParseResult exists but its AST is NULL.
 */
HAMMER_FN_DECL(HParser*, h_ignore, const HParser* p);

/**
 * Given a parser, p, and a parser for a separator, sep, this parser 
 * matches a (possibly empty) list of things that p can parse, 
 * separated by sep.
 * For example, if p is repeat1(range('0','9')) and sep is ch(','), 
 * sepBy(p, sep) will match a comma-separated list of integers. 
 *
 * Result token type: TT_SEQUENCE
 */
HAMMER_FN_DECL(HParser*, h_sepBy, const HParser* p, const HParser* sep);

/**
 * Given a parser, p, and a parser for a separator, sep, this parser matches a list of things that p can parse, separated by sep. Unlike sepBy, this ensures that the result has at least one element.
 * For example, if p is repeat1(range('0','9')) and sep is ch(','), sepBy1(p, sep) will match a comma-separated list of integers. 
 *
 * Result token type: TT_SEQUENCE
 */
HAMMER_FN_DECL(HParser*, h_sepBy1, const HParser* p, const HParser* sep);

/**
 * This parser always returns a zero length match, i.e., empty string. 
 *
 * Result token type: None. The HParseResult exists but its AST is NULL.
 */
HAMMER_FN_DECL_NOARG(HParser*, h_epsilon_p);

/**
 * This parser applies its first argument to read an unsigned integer
 * value, then applies its second argument that many times. length 
 * should parse an unsigned integer value; this is checked at runtime.
 * Specifically, the token_type of the returned token must be TT_UINT.
 * In future we might relax this to include TT_USER but don't count on it.
 *
 * Result token type: TT_SEQUENCE
 */
HAMMER_FN_DECL(HParser*, h_length_value, const HParser* length, const HParser* value);

/**
 * This parser attaches a predicate function, which returns true or 
 * false, to a parser. The function is evaluated over the parser's 
 * result. 
 *
 * The parse only succeeds if the attribute function returns true. 
 *
 * attr_bool will check whether p's result exists and whether p's 
 * result AST exists; you do not need to check for this in your 
 * predicate function.
 * 
 * Result token type: p's result type if pred succeeded, NULL otherwise.
 */
HAMMER_FN_DECL(HParser*, h_attr_bool, const HParser* p, HPredicate pred);

/**
 * The 'and' parser asserts that a conditional syntax is satisfied, 
 * but doesn't consume that conditional syntax. 
 * This is useful for lookahead. As an example:
 *
 * Suppose you already have a parser, hex_p, that parses numbers in 
 * hexadecimal format (including the leading '0x'). Then
 *   sequence(and(token((const uint8_t*)"0x", 2)), hex_p)
 * checks to see whether there is a leading "0x", *does not* consume 
 * the "0x", and then applies hex_p to parse the hex-formatted number.
 *
 * 'and' succeeds if p succeeds, and fails if p fails. 
 *
 * Result token type: None. The HParseResult exists but its AST is NULL.
 */
HAMMER_FN_DECL(HParser*, h_and, const HParser* p);

/**
 * The 'not' parser asserts that a conditional syntax is *not* 
 * satisfied, but doesn't consume that conditional syntax.
 * As a somewhat contrived example:
 * 
 * Since 'choice' applies its arguments in order, the following parser:
 *   sequence(ch('a'), choice(ch('+'), token((const uint8_t*)"++"), NULL), ch('b'), NULL)
 * will not parse "a++b", because once choice() has succeeded, it will 
 * not backtrack and try other alternatives if a later parser in the 
 * sequence fails. 
 * Instead, you can force the use of the second alternative by turning 
 * the ch('+') alternative into a sequence with not:
 *   sequence(ch('a'), choice(sequence(ch('+'), not(ch('+')), NULL), token((const uint8_t*)"++")), ch('b'), NULL)
 * If the input string is "a+b", the first alternative is applied; if 
 * the input string is "a++b", the second alternative is applied.
 * 
 * Result token type: None. The HParseResult exists but its AST is NULL.
 */
HAMMER_FN_DECL(HParser*, h_not, const HParser* p);

/**
 * Create a parser that just calls out to another, as yet unknown, 
 * parser.
 * Note that the inner parser gets bound later, with bind_indirect.
 * This can be used to create recursive parsers.
 *
 * Result token type: the type of whatever parser is bound to it with
 * bind_indirect().
 */
HAMMER_FN_DECL_NOARG(HParser*, h_indirect);

/**
 * Set the inner parser of an indirect. See comments on indirect for 
 * details.
 */
HAMMER_FN_DECL(void, h_bind_indirect, HParser* indirect, const HParser* inner);

/**
 * Free the memory allocated to an HParseResult when it is no longer needed.
 */
HAMMER_FN_DECL(void, h_parse_result_free, HParseResult *result);

// Some debugging aids
/**
 * Format token into a compact unambiguous form. Useful for parser test cases.
 * Caller is responsible for freeing the result.
 */
HAMMER_FN_DECL(char*, h_write_result_unamb, const HParsedToken* tok);
/**
 * Format token to the given output stream. Indent starting at
 * [indent] spaces, with [delta] spaces between levels.
 */
HAMMER_FN_DECL(void, h_pprint, FILE* stream, const HParsedToken* tok, int indent, int delta);

/**
 * Build parse tables for the given parser backend. See the
 * documentation for the parser backend in question for information
 * about the [params] parameter, or just pass in NULL for the defaults.
 *
 * Returns -1 if grammar cannot be compiled with the specified options; 0 otherwise.
 */
HAMMER_FN_DECL(int, h_compile, HParser* parser, HParserBackend backend, const void* params);

/**
 * TODO: Document me
 */
HBitWriter *h_bit_writer_new(HAllocator* mm__);

/**
 * TODO: Document me
 */
void h_bit_writer_put(HBitWriter* w, unsigned long long data, size_t nbits);

/**
 * TODO: Document me
 * Must not free [w] until you're done with the result.
 * [len] is in bytes.
 */
const uint8_t* h_bit_writer_get_buffer(HBitWriter* w, size_t *len);

/**
 * TODO: Document me
 */
void h_bit_writer_free(HBitWriter* w);

// General-purpose actions for use with h_action
// XXX to be consolidated with glue.h when merged upstream
const HParsedToken *h_act_first(const HParseResult *p);
const HParsedToken *h_act_second(const HParseResult *p);
const HParsedToken *h_act_last(const HParseResult *p);
const HParsedToken *h_act_flatten(const HParseResult *p);
const HParsedToken *h_act_ignore(const HParseResult *p);

// {{{ Benchmark functions
HAMMER_FN_DECL(HBenchmarkResults *, h_benchmark, HParser* parser, HParserTestcase* testcases);
void h_benchmark_report(FILE* stream, HBenchmarkResults* results);
void h_benchmark_dump_optimized_code(FILE* stream, HBenchmarkResults* results);
// }}}

#endif // #ifndef HAMMER_HAMMER__H<|MERGE_RESOLUTION|>--- conflicted
+++ resolved
@@ -42,26 +42,16 @@
 } HParserBackend;
 
 typedef enum HTokenType_ {
-<<<<<<< HEAD
-  TT_NONE,
-  TT_BYTES,
-  TT_SINT,
-  TT_UINT,
-  TT_SEQUENCE,
-  TT_RESERVED_1, // reserved for backend-specific internal use
-  TT_USER = 64,
-  TT_ERR,
-  TT_MAX
-=======
   // Before you change the explicit values of these, think of the poor bindings ;_;
   TT_NONE = 1,
   TT_BYTES = 2,
   TT_SINT = 4,
   TT_UINT = 8,
   TT_SEQUENCE = 16,
+  TT_RESERVED_1, // reserved for backend-specific internal use
   TT_ERR = 32,
-  TT_USER = 64
->>>>>>> 8976238b
+  TT_USER = 64,
+  TT_MAX
 } HTokenType;
 
 typedef struct HCountedArray_ {

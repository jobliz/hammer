/* Context-free grammar representation and analysis */

#include "cfgrammar.h"
#include "allocator.h"
#include <assert.h>
#include <ctype.h>


// a special map value for use when the map is used to represent a set
static void * const INSET = (void *)(uintptr_t)1;


HCFGrammar *h_cfgrammar_new(HAllocator *mm__)
{
  HCFGrammar *g = h_new(HCFGrammar, 1);
  assert(g != NULL);

  g->mm__   = mm__;
  g->arena  = h_new_arena(mm__, 0);     // default blocksize
  g->nts    = h_hashset_new(g->arena, h_eq_ptr, h_hash_ptr);
  g->start  = NULL;
  g->geneps = NULL;
  g->first  = NULL;
  g->follow = NULL;
  g->kmax   = 0;    // will be increased as needed by ensure_k

  HStringMap *eps = h_stringmap_new(g->arena);
  h_stringmap_put_epsilon(eps, INSET);
  g->singleton_epsilon = eps;

  return g;
}

void h_cfgrammar_free(HCFGrammar *g)
{
  HAllocator *mm__ = g->mm__;
  h_delete_arena(g->arena);
  h_free(g);
}


// helpers
static void collect_nts(HCFGrammar *grammar, HCFChoice *symbol);
static void collect_geneps(HCFGrammar *grammar);


HCFGrammar *h_cfgrammar(HAllocator* mm__, const HParser *parser)
{
  // convert parser to CFG form ("desugar").
  HCFChoice *desugared = h_desugar(mm__, NULL, parser);
  if(desugared == NULL)
    return NULL;  // -> backend not suitable for this parser

  HCFGrammar *g = h_cfgrammar_new(mm__);

  // recursively traverse the desugared form and collect all HCFChoices that
  // represent a nonterminal (type HCF_CHOICE or HCF_CHARSET).
  collect_nts(g, desugared);
  if(h_hashset_empty(g->nts)) {
    // desugared is a terminal. wrap it in a singleton HCF_CHOICE.
    HCFChoice *nt = h_new(HCFChoice, 1);
    nt->type = HCF_CHOICE;
    nt->seq = h_new(HCFSequence *, 2);
    nt->seq[0] = h_new(HCFSequence, 1);
    nt->seq[0]->items = h_new(HCFChoice *, 2);
    nt->seq[0]->items[0] = desugared;
    nt->seq[0]->items[1] = NULL;
    nt->seq[1] = NULL;
    nt->pred = NULL;
    nt->action = NULL;
    nt->reshape = h_act_first;
    h_hashset_put(g->nts, nt);
    g->start = nt;
  } else {
    g->start = desugared;
  }

  // determine which nonterminals generate epsilon
  collect_geneps(g);

  return g;
}

/* Add all nonterminals reachable from symbol to grammar. */
static void collect_nts(HCFGrammar *grammar, HCFChoice *symbol)
{
  HCFSequence **s;  // for the rhs (sentential form) of a production
  HCFChoice **x;    // for a symbol in s

  if(h_hashset_present(grammar->nts, symbol))
    return;     // already visited, get out

  switch(symbol->type) {
  case HCF_CHAR:
  case HCF_END:
    break;  // it's a terminal symbol, nothing to do

  case HCF_CHARSET:
    break;  // NB charsets are considered terminal, too

  case HCF_CHOICE:
    // exploiting the fact that HHashSet is also a HHashTable to number the
    // nonterminals.
    // NB top-level (start) symbol gets 0.
    h_hashtable_put(grammar->nts, symbol,
                    (void *)(uintptr_t)grammar->nts->used);

    // each element s of symbol->seq (HCFSequence) represents the RHS of
    // a production. call self on all symbols (HCFChoice) in s.
    for(s = symbol->seq; *s != NULL; s++) {
      for(x = (*s)->items; *x != NULL; x++) {
        collect_nts(grammar, *x);
      }
    }
    break;

  default:  // should not be reachable
    assert_message(0, "unknown HCFChoice type");
  }
}

/* Increase g->kmax if needed, allocating enough first/follow slots. */
static void ensure_k(HCFGrammar *g, size_t k)
{
  if(k <= g->kmax) return;

  // NB: we don't actually use first/follow[0] but allocate it anyway
  // so indices of the array correspond neatly to values of k

  // allocate the new arrays
  HHashTable **first  = h_arena_malloc(g->arena, (k+1)*sizeof(HHashTable *));
  HHashTable **follow = h_arena_malloc(g->arena, (k+1)*sizeof(HHashTable *));

  if(g->kmax > 0) {
    // we are resizing, copy the old tables over
    for(size_t i=0; i<=g->kmax; i++) {
      first[i]  = g->first[i];
      follow[i] = g->follow[i];
    }
  } else {
    // we are initializing, allocate the first (in fact, dummy) tables
    first[0]  = h_hashtable_new(g->arena, h_eq_ptr, h_hash_ptr);
    follow[0] = h_hashtable_new(g->arena, h_eq_ptr, h_hash_ptr);
  }

  // allocate the new tables
  for(size_t i=g->kmax+1; i<=k; i++) {
    first[i]  = h_hashtable_new(g->arena, h_eq_ptr, h_hash_ptr);
    follow[i] = h_hashtable_new(g->arena, h_eq_ptr, h_hash_ptr);
  }

  g->first = first;
  g->follow = follow;
  g->kmax = k;
}

bool h_derives_epsilon(HCFGrammar *g, const HCFChoice *symbol)
{
  // XXX this can now also be implemented in terms of h_first:
  // h_stringmap_present_epsilon(h_first(1, g, symbol))
  // then the geneps structure and associated functions would be unneed

  assert(g->geneps != NULL);

  switch(symbol->type) {
  case HCF_END:       // the end token doesn't count as empty
  case HCF_CHAR:
  case HCF_CHARSET:
    return false;
  default:  // HCF_CHOICE
    return h_hashset_present(g->geneps, symbol);
  }
}

bool h_derives_epsilon_seq(HCFGrammar *g, HCFChoice **s)
{
  // return true iff all symbols in s derive epsilon
  for(; *s; s++) {
    if(!h_derives_epsilon(g, *s))
      return false;
  }
  return true;
}

/* Populate the geneps member of g; no-op if called multiple times. */
static void collect_geneps(HCFGrammar *g)
{
  if(g->geneps != NULL)
    return;

  g->geneps = h_hashset_new(g->arena, h_eq_ptr, h_hash_ptr);
  assert(g->geneps != NULL);

  // iterate over the grammar's symbols, the elements of g->nts.
  // add any we can identify as deriving epsilon to g->geneps.
  // repeat until g->geneps no longer changes.
  size_t prevused;
  do {
    prevused = g->geneps->used;
    size_t i;
    HHashTableEntry *hte;
    for(i=0; i < g->nts->capacity; i++) {
      for(hte = &g->nts->contents[i]; hte; hte = hte->next) {
        if(hte->key == NULL)
          continue;
        const HCFChoice *symbol = hte->key;
        assert(symbol->type == HCF_CHOICE);

        // this NT derives epsilon if any one of its productions does.
        HCFSequence **p;
        for(p = symbol->seq; *p != NULL; p++) {
          if(h_derives_epsilon_seq(g, (*p)->items)) {
            h_hashset_put(g->geneps, symbol);
            break;
          }
        }
      }
    }
  } while(g->geneps->used != prevused);
}


HStringMap *h_stringmap_new(HArena *a)
{
<<<<<<< HEAD
  HStringMap *m = h_arena_malloc(a, sizeof(HStringMap));
=======
  HCFStringMap *m = h_arena_malloc(a, sizeof(HCFStringMap));
  m->epsilon_branch = NULL;
  m->end_branch = NULL;
>>>>>>> e0207b8d
  m->char_branches = h_hashtable_new(a, h_eq_ptr, h_hash_ptr);
  m->arena = a;
  return m;
}

void h_stringmap_put_end(HStringMap *m, void *v)
{
  m->end_branch = v;
}

void h_stringmap_put_epsilon(HStringMap *m, void *v)
{
  m->epsilon_branch = v;
}

void h_stringmap_put_after(HStringMap *m, uint8_t c, HStringMap *ends)
{
  h_hashtable_put(m->char_branches, (void *)char_key(c), ends);
}

void h_stringmap_put_char(HStringMap *m, uint8_t c, void *v)
{
  HStringMap *node = h_stringmap_new(m->arena);
  h_stringmap_put_epsilon(node, v);
  h_stringmap_put_after(m, c, node);
}

// helper for h_stringmap_update
static void *combine_stringmap(void *v1, const void *v2)
{
  HStringMap *m1 = v1;
  const HStringMap *m2 = v2;
  if(!m1)
    m1 = h_stringmap_new(m2->arena);
  h_stringmap_update(m1, m2);

  return m1;
}

/* Note: Does *not* reuse submaps from n in building m. */
void h_stringmap_update(HStringMap *m, const HStringMap *n)
{
  if(n->epsilon_branch)
    m->epsilon_branch = n->epsilon_branch;

  if(n->end_branch)
    m->end_branch = n->end_branch;

  h_hashtable_merge(combine_stringmap, m->char_branches, n->char_branches);
}

/* Replace all occurances of old in m with new.
 * If old is NULL, replace all values in m with new.
 * If new is NULL, remove the respective values.
 */
void h_stringmap_replace(HStringMap *m, void *old, void *new)
{
  if(!old) {
    if(m->epsilon_branch) m->epsilon_branch = new;
    if(m->end_branch)     m->end_branch = new;
  } else {
    if(m->epsilon_branch == old) m->epsilon_branch = new;
    if(m->end_branch == old)     m->end_branch = new;
  }

  // iterate over m->char_branches
  const HHashTable *ht = m->char_branches;
  for(size_t i=0; i < ht->capacity; i++) {
    for(HHashTableEntry *hte = &ht->contents[i]; hte; hte = hte->next) {
      if(hte->key == NULL)
        continue;

      HStringMap *m_ = hte->value;
      if(m_)
        h_stringmap_replace(m_, old, new);
    }
  }
}

void *h_stringmap_get(const HStringMap *m, const uint8_t *str, size_t n, bool end)
{
  for(size_t i=0; i<n; i++) {
    if(i==n-1 && end && m->end_branch)
      return m->end_branch;
    m = h_stringmap_get_char(m, str[i]);
    if(!m)
      return NULL;
  }
  return m->epsilon_branch;
}

bool h_stringmap_present(const HStringMap *m, const uint8_t *str, size_t n, bool end)
{
  return (h_stringmap_get(m, str, n, end) != NULL);
}

bool h_stringmap_present_epsilon(const HStringMap *m)
{
  return (m->epsilon_branch != NULL);
}


const HStringMap *h_first(size_t k, HCFGrammar *g, const HCFChoice *x)
{
  HStringMap *ret;
  HCFSequence **p;
  uint8_t c;

  // shortcut: first_0(X) is always {""}
  if(k==0)
    return g->singleton_epsilon;

  // memoize via g->first
  ensure_k(g, k);
  ret = h_hashtable_get(g->first[k], x);
  if(ret != NULL)
    return ret;
  ret = h_stringmap_new(g->arena);
  assert(ret != NULL);
  h_hashtable_put(g->first[k], x, ret);

  switch(x->type) {
  case HCF_END:
    h_stringmap_put_end(ret, INSET);
    break;
  case HCF_CHAR:
    h_stringmap_put_char(ret, x->chr, INSET);
    break;
  case HCF_CHARSET:
    c=0;
    do {
      if(charset_isset(x->charset, c)) {
        h_stringmap_put_char(ret, c, INSET);
      }
    } while(c++ < 255);
    break;
  case HCF_CHOICE:
    // this is a nonterminal
    // return the union of the first sets of all productions
    for(p=x->seq; *p; ++p)
      h_stringmap_update(ret, h_first_seq(k, g, (*p)->items));
    break;
  default:  // should not be reached
    assert_message(0, "unknown HCFChoice type");
  }
  
  return ret;
}

// helpers for h_first_seq, definitions below
static bool is_singleton_epsilon(const HStringMap *m);
static bool any_string_shorter(size_t k, const HStringMap *m);

// pointer to functions like h_first_seq
typedef const HStringMap *(*StringSetFun)(size_t, HCFGrammar *, HCFChoice **);

// helper for h_first_seq and h_follow
static void stringset_extend(HCFGrammar *g, HStringMap *ret,
                             size_t k, const HStringMap *as,
                             StringSetFun f, HCFChoice **tail);

const HStringMap *h_first_seq(size_t k, HCFGrammar *g, HCFChoice **s)
{
  // shortcut: the first set of the empty sequence, for any k, is {""}
  if(*s == NULL)
    return g->singleton_epsilon;

  // first_k(X tail) = { a b | a <- first_k(X), b <- first_l(tail), l=k-|a| }

  HCFChoice *x = s[0];
  HCFChoice **tail = s+1;

  const HStringMap *first_x = h_first(k, g, x);

  // shortcut: if first_k(X) = {""}, just return first_k(tail)
  if(is_singleton_epsilon(first_x))
    return h_first_seq(k, g, tail);

  // shortcut: if no elements of first_k(X) have length <k, just return first_k(X)
  if(!any_string_shorter(k, first_x))
    return first_x;

  // create a new result set and build up the set described above
  HStringMap *ret = h_stringmap_new(g->arena);

  // extend the elements of first_k(X) up to length k from tail
  stringset_extend(g, ret, k, first_x, h_first_seq, tail);

  return ret;
}

static bool is_singleton_epsilon(const HStringMap *m)
{
  return ( m->epsilon_branch
           && !m->end_branch
           && h_hashtable_empty(m->char_branches) );
}

static bool any_string_shorter(size_t k, const HStringMap *m)
{
  if(k==0)
    return false;

  if(m->epsilon_branch)
    return true;

  // iterate over m->char_branches
  const HHashTable *ht = m->char_branches;
  for(size_t i=0; i < ht->capacity; i++) {
    for(HHashTableEntry *hte = &ht->contents[i]; hte; hte = hte->next) {
      if(hte->key == NULL)
        continue;
      HStringMap *m_ = hte->value;

      // check subtree for strings shorter than k-1
      if(any_string_shorter(k-1, m_))
        return true;
    }
  }

  return false;
}

// helper for h_predict
static void remove_all_shorter(size_t k, HStringMap *m)
{
  if(k==0) return;
  m->epsilon_branch = NULL;
  if(k==1) return;

  // iterate over m->char_branches
  const HHashTable *ht = m->char_branches;
  for(size_t i=0; i < ht->capacity; i++) {
    for(HHashTableEntry *hte = &ht->contents[i]; hte; hte = hte->next) {
      if(hte->key == NULL)
        continue;
      remove_all_shorter(k-1, hte->value);      // recursion into subtree
    }
  }
}

// h_follow adapted to the signature of StringSetFun
static inline
const HStringMap *h_follow_(size_t k, HCFGrammar *g, HCFChoice **s)
{
  return h_follow(k, g, *s);
}

const HStringMap *h_follow(size_t k, HCFGrammar *g, const HCFChoice *x)
{
  // consider all occurances of X in g
  // the follow set of X is the union of:
  //   {$} if X is the start symbol
  //   given a production "A -> alpha X tail":
  //     first_k(tail follow_k(A))

  // first_k(tail follow_k(A)) =
  //   { a b | a <- first_k(tail), b <- follow_l(A), l=k-|a| }

  HStringMap *ret;

  // shortcut: follow_0(X) is always {""}
  if(k==0)
    return g->singleton_epsilon;

  // memoize via g->follow
  ensure_k(g, k);
  ret = h_hashtable_get(g->follow[k], x);
  if(ret != NULL)
    return ret;
  ret = h_stringmap_new(g->arena);
  assert(ret != NULL);
  h_hashtable_put(g->follow[k], x, ret);

  // if X is the start symbol, the end token is in its follow set
  if(x == g->start)
    h_stringmap_put_end(ret, INSET);

  // iterate over g->nts
  size_t i;
  HHashTableEntry *hte;
  for(i=0; i < g->nts->capacity; i++) {
    for(hte = &g->nts->contents[i]; hte; hte = hte->next) {
      if(hte->key == NULL)
        continue;
      HCFChoice *a = (void *)hte->key;      // production's left-hand symbol
      assert(a->type == HCF_CHOICE);

      // iterate over the productions for A
      HCFSequence **p;
      for(p=a->seq; *p; p++) {
        HCFChoice **s = (*p)->items;        // production's right-hand side
        
        for(; *s; s++) {
          if(*s == x) { // occurance found
            HCFChoice **tail = s+1;

            const HStringMap *first_tail = h_first_seq(k, g, tail);

            // extend the elems of first_k(tail) up to length k from follow(A)
            stringset_extend(g, ret, k, first_tail, h_follow_, &a);
          }
        }
      }
    }
  }

  return ret;
}

HStringMap *h_predict(size_t k, HCFGrammar *g,
                        const HCFChoice *A, const HCFSequence *rhs)
{
  HStringMap *ret = h_stringmap_new(g->arena);

  // predict_k(A -> rhs) =
  //   { ab | a <- first_k(rhs), b <- follow_k(A), |ab|=k }
  
  const HStringMap *first_rhs = h_first_seq(k, g, rhs->items);

  // casting the const off of A below. note: stringset_extend does
  // not touch this argument, only passes it through to h_follow
  // in this case, which accepts it, once again, as const.
  stringset_extend(g, ret, k, first_rhs, h_follow_, (HCFChoice **)&A);

  // make sure there are only strings of length _exactly_ k
  remove_all_shorter(k, ret);

  return ret;
}

// add the set { a b | a <- as, b <- f_l(S), l=k-|a| } to ret
static void stringset_extend(HCFGrammar *g, HStringMap *ret,
                             size_t k, const HStringMap *as,
                             StringSetFun f, HCFChoice **tail)
{
  if(as->epsilon_branch) {
    // for a="", add f_k(tail) to ret
    h_stringmap_update(ret, f(k, g, tail));
  }

  if(as->end_branch) {
    // for a="$", nothing can follow; just add "$" to ret
    // NB: formally, "$" is considered to be of length k
    h_stringmap_put_end(ret, INSET);
  }

  // iterate over as->char_branches
  const HHashTable *ht = as->char_branches;
  for(size_t i=0; i < ht->capacity; i++) {
    for(HHashTableEntry *hte = &ht->contents[i]; hte; hte = hte->next) {
      if(hte->key == NULL)
        continue;
      uint8_t c = key_char((HCharKey)hte->key);
      
      // follow the branch to find the set { a' | t a' <- as }
      HStringMap *as_ = (HStringMap *)hte->value;

      // now the elements of ret that begin with t are given by
      // t { a b | a <- as_, b <- f_l(tail), l=k-|a|-1 }
      // so we can use recursion over k
      HStringMap *ret_ = h_stringmap_new(g->arena);
      h_stringmap_put_after(ret, c, ret_);

      stringset_extend(g, ret_, k-1, as_, f, tail);
    }
  }
}


static void pprint_char(FILE *f, char c)
{
  switch(c) {
  case '"': fputs("\\\"", f); break;
  case '\\': fputs("\\\\", f); break;
  case '\b': fputs("\\b", f); break;
  case '\t': fputs("\\t", f); break;
  case '\n': fputs("\\n", f); break;
  case '\r': fputs("\\r", f); break;
  default:
    if(isprint(c)) {
      fputc(c, f);
    } else {
      fprintf(f, "\\x%.2X", c);
    }
  }
}

static void pprint_charset_char(FILE *f, char c)
{
  switch(c) {
  case '"': fputc(c, f); break;
  case '-': fputs("\\-", f); break;
  case ']': fputs("\\-", f); break;
  default:  pprint_char(f, c);
  }
}

static void pprint_charset(FILE *f, const HCharset cs)
{
  int i;

  fputc('[', f);
  for(i=0; i<256; i++) {
    if(charset_isset(cs, i)) {
      pprint_charset_char(f, i);

      // detect ranges
      if(i+2<256 && charset_isset(cs, i+1) && charset_isset(cs, i+2)) {
        fputc('-', f);
        for(; i<256 && charset_isset(cs, i); i++);
        i--;  // back to the last in range
        pprint_charset_char(f, i);
      }
    }
  }
  fputc(']', f);
}

static const char *nonterminal_name(const HCFGrammar *g, const HCFChoice *nt)
{
  static char buf[16] = {0}; // 14 characters in base 26 are enough for 64 bits

  // find nt's number in g
  size_t n = (uintptr_t)h_hashtable_get(g->nts, nt);

  // NB the start symbol (number 0) is always "A".
  int i;
  for(i=14; i>=0 && (n>0 || i==14); i--) {
    buf[i] = 'A' + n%26;
    n = n/26;   // shift one digit
  }

  return buf+i+1;
}

static HCFChoice **pprint_string(FILE *f, HCFChoice **x)
{
  fputc('"', f);
  for(; *x; x++) {
    if((*x)->type != HCF_CHAR)
      break;
    pprint_char(f, (*x)->chr);
  }
  fputc('"', f);
  return x;
}

void h_pprint_symbol(FILE *f, const HCFGrammar *g, const HCFChoice *x)
{
  switch(x->type) {
  case HCF_CHAR:
    fputc('"', f);
    pprint_char(f, x->chr);
    fputc('"', f);
    break;
  case HCF_END:
    fputc('$', f);
    break;
  case HCF_CHARSET:
    pprint_charset(f, x->charset);
    break;
  default:
    fputs(nonterminal_name(g, x), f);
  }
}

void h_pprint_sequence(FILE *f, const HCFGrammar *g, const HCFSequence *seq)
{
  HCFChoice **x = seq->items;

  if(*x == NULL) {  // the empty sequence
    fputs("\"\"", f);
  } else {
    while(*x) {
      if(x != seq->items) fputc(' ', f); // internal separator

      if((*x)->type == HCF_CHAR) {
        // condense character strings
        x = pprint_string(f, x);
      } else {
        h_pprint_symbol(f, g, *x);
        x++;
      }
    }
  }
}

// adds some separators expected below
static void pprint_sequence(FILE *f, const HCFGrammar *g, const HCFSequence *seq)
{
  fputc(' ', f);
  h_pprint_sequence(f, g, seq);
  fputc('\n', f);
}

static void pprint_ntrules(FILE *f, const HCFGrammar *g, const HCFChoice *nt,
                           int indent, int len)
{
  int i;
  int column = indent + len;

  const char *name = nonterminal_name(g, nt);

  // print rule head (symbol name)
  for(i=0; i<indent; i++) fputc(' ', f);
  fputs(name, f);
  i += strlen(name);
  for(; i<column; i++) fputc(' ', f);
  fputs(" ->", f);

  assert(nt->type == HCF_CHOICE);
  HCFSequence **p = nt->seq;
  if(*p == NULL) return;          // shouldn't happen
  pprint_sequence(f, g, *p++);    // print first production on the same line
  for(; *p; p++) {                // print the rest below with "or" bars
    for(i=0; i<column; i++) fputc(' ', f);    // indent
    fputs("  |", f);
    pprint_sequence(f, g, *p);
  }
}

void h_pprint_grammar(FILE *file, const HCFGrammar *g, int indent)
{
  if(g->nts->used < 1)
    return;

  // determine maximum string length of symbol names
  int len;
  size_t s;
  for(len=1, s=26; s < g->nts->used; len++, s*=26); 

  // iterate over g->nts
  size_t i;
  HHashTableEntry *hte;
  for(i=0; i < g->nts->capacity; i++) {
    for(hte = &g->nts->contents[i]; hte; hte = hte->next) {
      if(hte->key == NULL)
        continue;
      const HCFChoice *a = hte->key;        // production's left-hand symbol
      assert(a->type == HCF_CHOICE);

      pprint_ntrules(file, g, a, indent, len);
    }
  }
}

void h_pprint_symbolset(FILE *file, const HCFGrammar *g, const HHashSet *set, int indent)
{
  int j;
  for(j=0; j<indent; j++) fputc(' ', file);

  fputc('{', file);

  // iterate over set
  size_t i;
  HHashTableEntry *hte;
  const HCFChoice *a = NULL;
  for(i=0; i < set->capacity; i++) {
    for(hte = &set->contents[i]; hte; hte = hte->next) {
      if(hte->key == NULL)
        continue;
      if(a != NULL) // we're not on the first element
          fputc(',', file);

      a = hte->key;        // production's left-hand symbol

      h_pprint_symbol(file, g, a);
    }
  }

  fputs("}\n", file);
}

#define BUFSIZE 512

static bool
pprint_stringset_elems(FILE *file, bool first, char *prefix, size_t n,
                       const HStringMap *set)
{
  assert(n < BUFSIZE-4);

  if(set->epsilon_branch) {
    if(!first) fputc(',', file); first=false;
    if(n==0)
      fputs("''", file);
    else
      fwrite(prefix, 1, n, file);
  }

  if(set->end_branch) {
    if(!first) fputc(',', file); first=false;
    fwrite(prefix, 1, n, file);
    fputc('$', file);
  }

  // iterate over set->char_branches
  HHashTable *ht = set->char_branches;
  size_t i;
  HHashTableEntry *hte;
  for(i=0; i < ht->capacity; i++) {
    for(hte = &ht->contents[i]; hte; hte = hte->next) {
      if(hte->key == NULL)
        continue;
      uint8_t c = key_char((HCharKey)hte->key);
      HStringMap *ends = hte->value;

      size_t n_ = n;
      switch(c) {
      case '$':  prefix[n_++] = '\\'; prefix[n_++] = '$'; break;
      case '"':  prefix[n_++] = '\\'; prefix[n_++] = '"'; break;
      case '\\': prefix[n_++] = '\\'; prefix[n_++] = '\\'; break;
      case '\b': prefix[n_++] = '\\'; prefix[n_++] = 'b'; break;
      case '\t': prefix[n_++] = '\\'; prefix[n_++] = 't'; break;
      case '\n': prefix[n_++] = '\\'; prefix[n_++] = 'n'; break;
      case '\r': prefix[n_++] = '\\'; prefix[n_++] = 'r'; break;
      default:
        if(isprint(c))
          prefix[n_++] = c;
        else
          n_ += sprintf(prefix+n_, "\\x%.2X", c);
      }

      first = pprint_stringset_elems(file, first, prefix, n_, ends);
    }
  }

  return first;
}

void h_pprint_stringset(FILE *file, const HStringMap *set, int indent)
{
  int j;
  for(j=0; j<indent; j++) fputc(' ', file);

  char buf[BUFSIZE];
  fputc('{', file);
  pprint_stringset_elems(file, true, buf, 0, set);
  fputs("}\n", file);
}<|MERGE_RESOLUTION|>--- conflicted
+++ resolved
@@ -222,13 +222,9 @@
 
 HStringMap *h_stringmap_new(HArena *a)
 {
-<<<<<<< HEAD
   HStringMap *m = h_arena_malloc(a, sizeof(HStringMap));
-=======
-  HCFStringMap *m = h_arena_malloc(a, sizeof(HCFStringMap));
   m->epsilon_branch = NULL;
   m->end_branch = NULL;
->>>>>>> e0207b8d
   m->char_branches = h_hashtable_new(a, h_eq_ptr, h_hash_ptr);
   m->arena = a;
   return m;

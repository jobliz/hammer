#include "hammer.h"
#include "internal.h"
#include "backends/contextfree.h"

HCFChoice *h_desugar(HAllocator *mm__, HCFStack *stk__, const HParser *parser) {
  HCFStack *nstk__ = stk__;
  if(parser->desugared == NULL) {
    if (nstk__ == NULL) {
      nstk__ = h_cfstack_new(mm__);
    }
<<<<<<< HEAD
    assert(parser->vtable->desugar != NULL);
=======
    if(nstk__->prealloc == NULL)
      nstk__->prealloc = h_new(HCFChoice, 1);
    // we're going to do something naughty and cast away the const to memoize
    ((HParser *)parser)->desugared = nstk__->prealloc;
>>>>>>> aed1de5c
    parser->vtable->desugar(mm__, nstk__, parser->env);
    if (stk__ == NULL)
      h_cfstack_free(mm__, nstk__);
  } else if (stk__ != NULL) {
    HCFS_APPEND(parser->desugared);
  }

  return parser->desugared;
}<|MERGE_RESOLUTION|>--- conflicted
+++ resolved
@@ -8,14 +8,11 @@
     if (nstk__ == NULL) {
       nstk__ = h_cfstack_new(mm__);
     }
-<<<<<<< HEAD
-    assert(parser->vtable->desugar != NULL);
-=======
     if(nstk__->prealloc == NULL)
       nstk__->prealloc = h_new(HCFChoice, 1);
     // we're going to do something naughty and cast away the const to memoize
+    assert(parser->vtable->desugar != NULL);
     ((HParser *)parser)->desugared = nstk__->prealloc;
->>>>>>> aed1de5c
     parser->vtable->desugar(mm__, nstk__, parser->env);
     if (stk__ == NULL)
       h_cfstack_free(mm__, nstk__);

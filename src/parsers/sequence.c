#include <stdarg.h>
#include <assert.h>
#include "parser_internal.h"

typedef struct {
  size_t len;
  HParser **p_array;
} HSequence;

static HParseResult* parse_sequence(void *env, HParseState *state) {
  HSequence *s = (HSequence*)env;
  HCountedArray *seq = h_carray_new_sized(state->arena, (s->len > 0) ? s->len : 4);
  for (size_t i=0; i<s->len; ++i) {
    HParseResult *tmp = h_do_parse(s->p_array[i], state);
    // if the interim parse fails, the whole thing fails
    if (NULL == tmp) {
      return NULL;
    } else {
      if (tmp->ast)
	h_carray_append(seq, (void*)tmp->ast);
    }
  }
  HParsedToken *tok = a_new(HParsedToken, 1);
  tok->token_type = TT_SEQUENCE; tok->seq = seq;
  return make_result(state->arena, tok);
}

static bool sequence_isValidRegular(void *env) {
  HSequence *s = (HSequence*)env;
  for (size_t i=0; i<s->len; ++i) {
    if (!s->p_array[i]->vtable->isValidRegular(s->p_array[i]->env))
      return false;
  }
  return true;
}

static bool sequence_isValidCF(void *env) {
  HSequence *s = (HSequence*)env;
  for (size_t i=0; i<s->len; ++i) {
    if (!s->p_array[i]->vtable->isValidCF(s->p_array[i]->env))
      return false;
  }
  return true;
}

static HParsedToken *reshape_sequence(const HParseResult *p, void* user_data) {
  assert(p->ast);
  assert(p->ast->token_type == TT_SEQUENCE);

  HCountedArray *seq = h_carray_new(p->arena);

  // drop all elements that are NULL
  for(size_t i=0; i<p->ast->seq->used; i++) {
    if(p->ast->seq->elements[i] != NULL)
      h_carray_append(seq, p->ast->seq->elements[i]);
  }

  HParsedToken *res = a_new_(p->arena, HParsedToken, 1);
  res->token_type = TT_SEQUENCE;
  res->seq = seq;
  res->index = p->ast->index;
  res->bit_offset = p->ast->bit_offset;

  return res;
}

static void desugar_sequence(HAllocator *mm__, HCFStack *stk__, void *env) {
  HSequence *s = (HSequence*)env;
  HCFS_BEGIN_CHOICE() {
    HCFS_BEGIN_SEQ() {
      for (size_t i = 0; i < s->len; i++)
	HCFS_DESUGAR(s->p_array[i]);
    } HCFS_END_SEQ();
    HCFS_THIS_CHOICE->reshape = reshape_sequence;
    HCFS_THIS_CHOICE->user_data = NULL;
  } HCFS_END_CHOICE();
}

static bool sequence_ctrvm(HRVMProg *prog, void *env) {
  HSequence *s = (HSequence*)env;
  h_rvm_insert_insn(prog, RVM_PUSH, 0);
  for (size_t i=0; i<s->len; ++i) {
    if (!s->p_array[i]->vtable->compile_to_rvm(prog, s->p_array[i]->env))
      return false;
  }
  h_rvm_insert_insn(prog, RVM_ACTION, h_rvm_create_action(prog, h_svm_action_make_sequence, NULL));
  return true;
}

static const HParserVtable sequence_vt = {
  .parse = parse_sequence,
  .isValidRegular = sequence_isValidRegular,
  .isValidCF = sequence_isValidCF,
  .desugar = desugar_sequence,
  .compile_to_rvm = sequence_ctrvm,
};

HParser* h_sequence(HParser* p, ...) {
  va_list ap;
  va_start(ap, p);
  HParser* ret = h_sequence__mv(&system_allocator, p,  ap);
  va_end(ap);
  return ret;
}

HParser* h_sequence__m(HAllocator* mm__, HParser* p, ...) {
  va_list ap;
  va_start(ap, p);
  HParser* ret = h_sequence__mv(mm__, p,  ap);
  va_end(ap);
  return ret;
}

HParser* h_sequence__v(HParser* p, va_list ap) {
  return h_sequence__mv(&system_allocator, p, ap);
}

HParser* h_sequence__mv(HAllocator* mm__, HParser *p, va_list ap_) {
  va_list ap;
  size_t len = 0;
  const HParser *arg;
  va_copy(ap, ap_);
  do {
    len++;
    arg = va_arg(ap, HParser *);
  } while (arg);
  va_end(ap);
  HSequence *s = h_new(HSequence, 1);
  s->p_array = h_new(HParser *, len);

  va_copy(ap, ap_);
  s->p_array[0] = p;
  for (size_t i = 1; i < len; i++) {
    s->p_array[i] = va_arg(ap, HParser *);
  } while (arg);
  va_end(ap);

  s->len = len;
  return h_new_parser(mm__, &sequence_vt, s);
}

HParser* h_sequence__a(void *args[]) {
  return h_sequence__ma(&system_allocator, args);
}

HParser* h_sequence__ma(HAllocator* mm__, void *args[]) {
  size_t len = -1; // because do...while
  const HParser *arg;

  do {
    arg=((HParser **)args)[++len];
  } while(arg);

  HSequence *s = h_new(HSequence, 1);
  s->p_array = h_new(HParser *, len);

  for (size_t i = 0; i < len; i++) {
    s->p_array[i] = ((HParser **)args)[i];
  }

  s->len = len;
  HParser *ret = h_new(HParser, 1);
<<<<<<< HEAD
  ret->vtable = &sequence_vt;
  ret->env = (void*)s;
=======
  ret->vtable = &sequence_vt; 
  ret->env = (void*)s; 
>>>>>>> 10c8b0bd
  ret->backend = PB_MIN;
  return ret;
}<|MERGE_RESOLUTION|>--- conflicted
+++ resolved
@@ -160,13 +160,8 @@
 
   s->len = len;
   HParser *ret = h_new(HParser, 1);
-<<<<<<< HEAD
-  ret->vtable = &sequence_vt;
-  ret->env = (void*)s;
-=======
   ret->vtable = &sequence_vt; 
   ret->env = (void*)s; 
->>>>>>> 10c8b0bd
   ret->backend = PB_MIN;
   return ret;
 }
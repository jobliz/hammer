#include <assert.h>
#include "parser_internal.h"

static HParseResult* parse_ignore(void* env, HParseState* state) {
  HParseResult *res0 = h_do_parse((HParser*)env, state);
  if (!res0)
    return NULL;
  HParseResult *res = a_new(HParseResult, 1);
  res->ast = NULL;
  res->arena = state->arena;
  return res;
}

static bool ignore_isValidRegular(void *env) {
  HParser *p = (HParser*)env;
  return (p->vtable->isValidRegular(p->env));
}

static bool ignore_isValidCF(void *env) {
  HParser *p = (HParser*)env;
  return (p->vtable->isValidCF(p->env));
}

<<<<<<< HEAD
static HCFChoice* desugar_ignore(HAllocator *mm__, void *env) {
  HParser *p = (HParser*)env;
  return (h_desugar(mm__, p));
=======
static bool h_svm_action_pop(HArena *arena, HSVMContext *ctx, void* arg) {
  assert(ctx->stack_count > 0);
  ctx->stack_count--;
  return true;
}

static bool ignore_ctrvm(HRVMProg *prog, void *env) {
  HParser *p = (HParser*)env;
  h_compile_regex(prog, p->env);
  h_rvm_insert_insn(prog, RVM_ACTION, h_rvm_create_action(prog, h_svm_action_pop, NULL));
  return true;
>>>>>>> 13088c9d
}

static const HParserVtable ignore_vt = {
  .parse = parse_ignore,
  .isValidRegular = ignore_isValidRegular,
  .isValidCF = ignore_isValidCF,
<<<<<<< HEAD
  .desugar = desugar_ignore,
=======
  .compile_to_rvm = ignore_ctrvm,
>>>>>>> 13088c9d
};

HParser* h_ignore(const HParser* p) {
  return h_ignore__m(&system_allocator, p);
}
<<<<<<< HEAD
const HParser* h_ignore__m(HAllocator* mm__, const HParser* p) {
  return h_new_parser(mm__, &ignore_vt, (void *)p);
=======
HParser* h_ignore__m(HAllocator* mm__, const HParser* p) {
  HParser* ret = h_new(HParser, 1);
  ret->vtable = &ignore_vt;
  ret->env = (void*)p;
  return ret;
>>>>>>> 13088c9d
}<|MERGE_RESOLUTION|>--- conflicted
+++ resolved
@@ -21,11 +21,11 @@
   return (p->vtable->isValidCF(p->env));
 }
 
-<<<<<<< HEAD
 static HCFChoice* desugar_ignore(HAllocator *mm__, void *env) {
   HParser *p = (HParser*)env;
   return (h_desugar(mm__, p));
-=======
+}
+
 static bool h_svm_action_pop(HArena *arena, HSVMContext *ctx, void* arg) {
   assert(ctx->stack_count > 0);
   ctx->stack_count--;
@@ -37,31 +37,19 @@
   h_compile_regex(prog, p->env);
   h_rvm_insert_insn(prog, RVM_ACTION, h_rvm_create_action(prog, h_svm_action_pop, NULL));
   return true;
->>>>>>> 13088c9d
 }
 
 static const HParserVtable ignore_vt = {
   .parse = parse_ignore,
   .isValidRegular = ignore_isValidRegular,
   .isValidCF = ignore_isValidCF,
-<<<<<<< HEAD
   .desugar = desugar_ignore,
-=======
   .compile_to_rvm = ignore_ctrvm,
->>>>>>> 13088c9d
 };
 
 HParser* h_ignore(const HParser* p) {
   return h_ignore__m(&system_allocator, p);
 }
-<<<<<<< HEAD
-const HParser* h_ignore__m(HAllocator* mm__, const HParser* p) {
+HParser* h_ignore__m(HAllocator* mm__, const HParser* p) {
   return h_new_parser(mm__, &ignore_vt, (void *)p);
-=======
-HParser* h_ignore__m(HAllocator* mm__, const HParser* p) {
-  HParser* ret = h_new(HParser, 1);
-  ret->vtable = &ignore_vt;
-  ret->env = (void*)p;
-  return ret;
->>>>>>> 13088c9d
 }
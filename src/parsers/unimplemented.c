--- conflicted
+++ resolved
@@ -16,10 +16,7 @@
   .parse = parse_unimplemented,
   .isValidRegular = h_false,
   .isValidCF = h_false,
-<<<<<<< HEAD
-=======
   .desugar = NULL,
->>>>>>> aed1de5c
   .compile_to_rvm = h_not_regular,
 };
 

#include <assert.h>
#include "parser_internal.h"

// TODO: split this up.
typedef struct {
  const HParser *p, *sep;
  size_t count;
  bool min_p;
} HRepeat;

static HParseResult *parse_many(void* env, HParseState *state) {
  HRepeat *env_ = (HRepeat*) env;
  HCountedArray *seq = h_carray_new_sized(state->arena, (env_->count > 0 ? env_->count : 4));
  size_t count = 0;
  HInputStream bak;
  while (env_->min_p || env_->count > count) {
    bak = state->input_stream;
    if (count > 0 && env_->sep != NULL) {
      HParseResult *sep = h_do_parse(env_->sep, state);
      if (!sep)
	goto err0;
    }
    HParseResult *elem = h_do_parse(env_->p, state);
    if (!elem)
      goto err0;
    if (elem->ast)
      h_carray_append(seq, (void*)elem->ast);
    count++;
  }
  if (count < env_->count)
    goto err;
 succ:
  ; // necessary for the label to be here...
  HParsedToken *res = a_new(HParsedToken, 1);
  res->token_type = TT_SEQUENCE;
  res->seq = seq;
  return make_result(state->arena, res);
 err0:
  if (count >= env_->count) {
    state->input_stream = bak;
    goto succ;
  }
 err:
  state->input_stream = bak;
  return NULL;
}

static bool many_isValidRegular(void *env) {
  HRepeat *repeat = (HRepeat*)env;
  return (repeat->p->vtable->isValidRegular(repeat->p->env) &&
	  (repeat->sep == NULL ||
	   repeat->sep->vtable->isValidRegular(repeat->sep->env)));
}

static bool many_isValidCF(void *env) {
  HRepeat *repeat = (HRepeat*)env;
  return (repeat->p->vtable->isValidCF(repeat->p->env) &&
	  (repeat->sep == NULL ||
	   repeat->sep->vtable->isValidCF(repeat->sep->env)));
}

static void desugar_many(HAllocator *mm__, HCFStack *stk__, void *env) {
  // TODO: refactor this.
  HRepeat *repeat = (HRepeat*)env;
  if (!repeat->min_p) {
    assert(!"Unreachable");
    HCFS_BEGIN_CHOICE() {
      HCFS_BEGIN_SEQ() {
	for (size_t i = 0; i < repeat->count; i++) {
	  if (i != 0 && repeat->sep != NULL)
	    HCFS_DESUGAR(repeat->sep); // Should be ignored.
	  HCFS_DESUGAR(repeat->p);
	}
      } HCFS_END_SEQ();
    } HCFS_END_CHOICE();
    return;
  }
  if(repeat->count > 1) {
    assert_message(0, "'h_repeat_n' is not context-free, can't be desugared");
    return;
  }

  /* many(A) =>
         Ma  -> A Mar
             -> \epsilon (but not if many1/sepBy1 is used) 
         Mar -> Sep A Mar
             -> \epsilon
  */

<<<<<<< HEAD
  HParser *epsilon = h_epsilon_p__m(mm__);
  
  HCFChoice *sep = h_desugar(mm__, (repeat->sep != NULL) ? repeat->sep : epsilon);
  HCFChoice *a   = h_desugar(mm__, repeat->p);
  HCFChoice *ma  = h_new(HCFChoice, 1);
  HCFChoice *mar = h_new(HCFChoice, 1);
  HCFChoice *eps = desugar_epsilon(mm__, NULL);

  /* create first subrule */
  ma->type = HCF_CHOICE;
  ma->seq = h_new(HCFSequence*, 3);  /* enough for 2 productions */
  ma->seq[0] = h_new(HCFSequence, 1);
  ma->seq[0]->items = h_new(HCFChoice*, 3);
  ma->seq[0]->items[0] = a;
  ma->seq[0]->items[1] = mar;
  ma->seq[0]->items[2] = NULL;
  ma->seq[1] = NULL;

  /* if not many1/sepBy1, attach epsilon */
  if (repeat->count == 0) {
    ma->seq[1] = h_new(HCFSequence, 1);
    ma->seq[1]->items = h_new(HCFChoice*, 2);
    ma->seq[1]->items[0] = eps;
    ma->seq[1]->items[1] = NULL;
    ma->seq[2] = NULL;
  }

  /* create second subrule */
  mar->type = HCF_CHOICE;
  mar->seq = h_new(HCFSequence*, 3);
  mar->seq[0] = h_new(HCFSequence, 1);
  mar->seq[0]->items = h_new(HCFChoice*, 4);
  mar->seq[0]->items[0] = sep;
  mar->seq[0]->items[1] = a;
  mar->seq[0]->items[2] = mar; // woo recursion!
  mar->seq[0]->items[3] = NULL;
  mar->seq[1] = h_new(HCFSequence, 1);
  mar->seq[1]->items = h_new(HCFChoice*, 2);
  mar->seq[1]->items[0] = eps;
  mar->seq[1]->items[1] = NULL;
  mar->seq[2] = NULL;

  /* attach reshapers */
  sep->reshape = h_act_ignore; 
  ma->reshape = h_act_flatten;

  return ma;
=======
  HCFS_BEGIN_CHOICE() {
    HCFS_BEGIN_SEQ() {
      HCFS_DESUGAR(repeat->p);
      HCFS_BEGIN_CHOICE() { // Mar
	HCFS_BEGIN_SEQ() {
	  if (repeat->sep != NULL) {
	    HCFS_DESUGAR(h_ignore__m(mm__, repeat->sep));
	  }
	  //stk__->last_completed->reshape = h_act_ignore; // BUG: This modifies a memoized entry.
	  HCFS_DESUGAR(repeat->p);
	  HCFS_APPEND(HCFS_THIS_CHOICE);
	} HCFS_END_SEQ();
	HCFS_BEGIN_SEQ() {
	} HCFS_END_SEQ();
      } HCFS_END_CHOICE(); // Mar
    }
    if (repeat->count == 0) {
      HCFS_BEGIN_SEQ() {
	//HCFS_DESUGAR(h_ignore__m(mm__, h_epsilon_p()));
      } HCFS_END_SEQ();
    }
    HCFS_THIS_CHOICE->reshape = h_act_flatten;
  } HCFS_END_CHOICE();
>>>>>>> 8618f9cb
}

static bool many_ctrvm(HRVMProg *prog, void *env) {
  HRepeat *repeat = (HRepeat*)env;
  uint16_t clear_to_mark = h_rvm_create_action(prog, h_svm_action_clear_to_mark, NULL);
  // TODO: implement min & max properly. Right now, it's always
  // max==inf, min={0,1}

  // Structure:
  // Min == 0:
  //        FORK end // if Min == 0
  //        GOTO mid
  //   nxt: <SEP>
  //   mid: <ELEM>
  //        FORK nxt
  //   end:

  if (repeat->min_p) {
  h_rvm_insert_insn(prog, RVM_PUSH, 0);
    assert(repeat->count < 2); // TODO: The other cases should be supported later.
    uint16_t end_fork;
    if (repeat->count == 0)
      end_fork = h_rvm_insert_insn(prog, RVM_FORK, 0xFFFF);
    uint16_t goto_mid = h_rvm_insert_insn(prog, RVM_GOTO, 0xFFFF);
    uint16_t nxt = h_rvm_get_ip(prog);
    if (repeat->sep != NULL) {
      h_rvm_insert_insn(prog, RVM_PUSH, 0);
      if (!h_compile_regex(prog, repeat->sep))
	return false;
      h_rvm_insert_insn(prog, RVM_ACTION, clear_to_mark);
    }
    h_rvm_patch_arg(prog, goto_mid, h_rvm_get_ip(prog));
    if (!h_compile_regex(prog, repeat->p))
      return false;
    h_rvm_insert_insn(prog, RVM_FORK, nxt);
    h_rvm_patch_arg(prog, end_fork, h_rvm_get_ip(prog));
    
    h_rvm_insert_insn(prog, RVM_ACTION, h_rvm_create_action(prog, h_svm_action_make_sequence, NULL));
    return true;
  } else {
    h_rvm_insert_insn(prog, RVM_PUSH, 0);
    for (size_t i = 0; i < repeat->count; i++) {
      if (repeat->sep != NULL && i != 0) {
	h_rvm_insert_insn(prog, RVM_PUSH, 0);
	if (!h_compile_regex(prog, repeat->sep))
	  return false;
	h_rvm_insert_insn(prog, RVM_ACTION, clear_to_mark);
      }
      if (!h_compile_regex(prog, repeat->p))
	return false;
    }
    h_rvm_insert_insn(prog, RVM_ACTION, h_rvm_create_action(prog, h_svm_action_make_sequence, NULL));
    return true;
  }
}

static const HParserVtable many_vt = {
  .parse = parse_many,
  .isValidRegular = many_isValidRegular,
  .isValidCF = many_isValidCF,
  .desugar = desugar_many,
  .compile_to_rvm = many_ctrvm,
};

HParser* h_many(const HParser* p) {
  return h_many__m(&system_allocator, p);
}
HParser* h_many__m(HAllocator* mm__, const HParser* p) {
  HRepeat *env = h_new(HRepeat, 1);
  env->p = p;
  env->sep = NULL;
  env->count = 0;
  env->min_p = true;
  return h_new_parser(mm__, &many_vt, env);
}

HParser* h_many1(const HParser* p) {
  return h_many1__m(&system_allocator, p);
}
HParser* h_many1__m(HAllocator* mm__, const HParser* p) {
  HRepeat *env = h_new(HRepeat, 1);
  env->p = p;
  env->sep = NULL;
  env->count = 1;
  env->min_p = true;
  return h_new_parser(mm__, &many_vt, env);
}

HParser* h_repeat_n(const HParser* p, const size_t n) {
  return h_repeat_n__m(&system_allocator, p, n);
}
HParser* h_repeat_n__m(HAllocator* mm__, const HParser* p, const size_t n) {
  HRepeat *env = h_new(HRepeat, 1);
  env->p = p;
  env->sep = NULL;
  env->count = n;
  env->min_p = false;
  return h_new_parser(mm__, &many_vt, env);
}

HParser* h_sepBy(const HParser* p, const HParser* sep) {
  return h_sepBy__m(&system_allocator, p, sep);
}
HParser* h_sepBy__m(HAllocator* mm__, const HParser* p, const HParser* sep) {
  HRepeat *env = h_new(HRepeat, 1);
  env->p = p;
  env->sep = sep;
  env->count = 0;
  env->min_p = true;
  return h_new_parser(mm__, &many_vt, env);
}

HParser* h_sepBy1(const HParser* p, const HParser* sep) {
  return h_sepBy1__m(&system_allocator, p, sep);
}
HParser* h_sepBy1__m(HAllocator* mm__, const HParser* p, const HParser* sep) {
  HRepeat *env = h_new(HRepeat, 1);
  env->p = p;
  env->sep = sep;
  env->count = 1;
  env->min_p = true;
  return h_new_parser(mm__, &many_vt, env);
}

typedef struct {
  const HParser *length;
  const HParser *value;
} HLenVal;

static HParseResult* parse_length_value(void *env, HParseState *state) {
  HLenVal *lv = (HLenVal*)env;
  HParseResult *len = h_do_parse(lv->length, state);
  if (!len)
    return NULL;
  if (len->ast->token_type != TT_UINT)
    errx(1, "Length parser must return an unsigned integer");
  // TODO: allocate this using public functions
  HRepeat repeat = {
    .p = lv->value,
    .sep = NULL,
    .count = len->ast->uint,
    .min_p = false
  };
  return parse_many(&repeat, state);
}

static const HParserVtable length_value_vt = {
  .parse = parse_length_value,
  .isValidRegular = h_false,
  .isValidCF = h_false,
};

HParser* h_length_value(const HParser* length, const HParser* value) {
  return h_length_value__m(&system_allocator, length, value);
}
HParser* h_length_value__m(HAllocator* mm__, const HParser* length, const HParser* value) {
  HLenVal *env = h_new(HLenVal, 1);
  env->length = length;
  env->value = value;
  return h_new_parser(mm__, &length_value_vt, env);
}<|MERGE_RESOLUTION|>--- conflicted
+++ resolved
@@ -87,55 +87,6 @@
              -> \epsilon
   */
 
-<<<<<<< HEAD
-  HParser *epsilon = h_epsilon_p__m(mm__);
-  
-  HCFChoice *sep = h_desugar(mm__, (repeat->sep != NULL) ? repeat->sep : epsilon);
-  HCFChoice *a   = h_desugar(mm__, repeat->p);
-  HCFChoice *ma  = h_new(HCFChoice, 1);
-  HCFChoice *mar = h_new(HCFChoice, 1);
-  HCFChoice *eps = desugar_epsilon(mm__, NULL);
-
-  /* create first subrule */
-  ma->type = HCF_CHOICE;
-  ma->seq = h_new(HCFSequence*, 3);  /* enough for 2 productions */
-  ma->seq[0] = h_new(HCFSequence, 1);
-  ma->seq[0]->items = h_new(HCFChoice*, 3);
-  ma->seq[0]->items[0] = a;
-  ma->seq[0]->items[1] = mar;
-  ma->seq[0]->items[2] = NULL;
-  ma->seq[1] = NULL;
-
-  /* if not many1/sepBy1, attach epsilon */
-  if (repeat->count == 0) {
-    ma->seq[1] = h_new(HCFSequence, 1);
-    ma->seq[1]->items = h_new(HCFChoice*, 2);
-    ma->seq[1]->items[0] = eps;
-    ma->seq[1]->items[1] = NULL;
-    ma->seq[2] = NULL;
-  }
-
-  /* create second subrule */
-  mar->type = HCF_CHOICE;
-  mar->seq = h_new(HCFSequence*, 3);
-  mar->seq[0] = h_new(HCFSequence, 1);
-  mar->seq[0]->items = h_new(HCFChoice*, 4);
-  mar->seq[0]->items[0] = sep;
-  mar->seq[0]->items[1] = a;
-  mar->seq[0]->items[2] = mar; // woo recursion!
-  mar->seq[0]->items[3] = NULL;
-  mar->seq[1] = h_new(HCFSequence, 1);
-  mar->seq[1]->items = h_new(HCFChoice*, 2);
-  mar->seq[1]->items[0] = eps;
-  mar->seq[1]->items[1] = NULL;
-  mar->seq[2] = NULL;
-
-  /* attach reshapers */
-  sep->reshape = h_act_ignore; 
-  ma->reshape = h_act_flatten;
-
-  return ma;
-=======
   HCFS_BEGIN_CHOICE() {
     HCFS_BEGIN_SEQ() {
       HCFS_DESUGAR(repeat->p);
@@ -159,7 +110,6 @@
     }
     HCFS_THIS_CHOICE->reshape = h_act_flatten;
   } HCFS_END_CHOICE();
->>>>>>> 8618f9cb
 }
 
 static bool many_ctrvm(HRVMProg *prog, void *env) {

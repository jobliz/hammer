--- conflicted
+++ resolved
@@ -39,13 +39,9 @@
 static const HParserVtable xor_vt = {
   .parse = parse_xor,
   .isValidRegular = h_false,
-<<<<<<< HEAD
-  .isValidCF = h_false,
+  .isValidCF = h_false, // XXX should this be true if both p1 and p2 are CF?
   .desugar = desugar_xor,
-=======
-  .isValidCF = xor_isValidCF,
   .compile_to_rvm = h_not_regular,
->>>>>>> 13088c9d
 };
 
 HParser* h_xor(const HParser* p1, const HParser* p2) {

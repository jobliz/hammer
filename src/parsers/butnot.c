#include "parser_internal.h"

typedef struct {
  const HParser *p1;
  const HParser *p2;
} HTwoParsers;


static HParseResult* parse_butnot(void *env, HParseState *state) {
  HTwoParsers *parsers = (HTwoParsers*)env;
  // cache the initial state of the input stream
  HInputStream start_state = state->input_stream;
  HParseResult *r1 = h_do_parse(parsers->p1, state);
  // if p1 failed, bail out early
  if (NULL == r1) {
    return NULL;
  } 
  // cache the state after parse #1, since we might have to back up to it
  HInputStream after_p1_state = state->input_stream;
  state->input_stream = start_state;
  HParseResult *r2 = h_do_parse(parsers->p2, state);
  // TODO(mlp): I'm pretty sure the input stream state should be the post-p1 state in all cases
  state->input_stream = after_p1_state;
  // if p2 failed, restore post-p1 state and bail out early
  if (NULL == r2) {
    return r1;
  }
  size_t r1len = token_length(r1);
  size_t r2len = token_length(r2);
  // if both match but p1's text is shorter than than p2's (or the same length), fail
  if (r1len <= r2len) {
    return NULL;
  } else {
    return r1;
  }
}

static HCFChoice* desugar_butnot(HAllocator *mm__, void *env) {
  assert_message(0, "'h_butnot' is not context-free, can't be desugared");
  return NULL;
}

static const HParserVtable butnot_vt = {
  .parse = parse_butnot,
  .isValidRegular = h_false,
<<<<<<< HEAD
  .isValidCF = h_false,
  .desugar = desugar_butnot,
=======
  .isValidCF = bn_isValidCF,
  .compile_to_rvm = h_not_regular,
>>>>>>> 13088c9d
};

HParser* h_butnot(const HParser* p1, const HParser* p2) {
  return h_butnot__m(&system_allocator, p1, p2);
}
HParser* h_butnot__m(HAllocator* mm__, const HParser* p1, const HParser* p2) {
  HTwoParsers *env = h_new(HTwoParsers, 1);
  env->p1 = p1;
  env->p2 = p2;
  return h_new_parser(mm__, &butnot_vt, env);
}
<|MERGE_RESOLUTION|>--- conflicted
+++ resolved
@@ -43,13 +43,9 @@
 static const HParserVtable butnot_vt = {
   .parse = parse_butnot,
   .isValidRegular = h_false,
-<<<<<<< HEAD
-  .isValidCF = h_false,
+  .isValidCF = h_false, // XXX should this be true if both p1 and p2 are CF?
   .desugar = desugar_butnot,
-=======
-  .isValidCF = bn_isValidCF,
   .compile_to_rvm = h_not_regular,
->>>>>>> 13088c9d
 };
 
 HParser* h_butnot(const HParser* p1, const HParser* p2) {
